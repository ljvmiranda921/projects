[paths]
train = ""
dev = ""
raw = null
init_tok2vec = null
kb = ""
base_nlp = ""

[system]
seed = 342
gpu_allocator = null

[nlp]
lang = "en"
pipeline = ["sentencizer", "entity_ruler", "entity_linker"]
disabled = []
before_creation = null
after_creation = null
after_pipeline_creation = null
tokenizer = {"@tokenizers":"spacy.Tokenizer.v1"}

[components]

[components.sentencizer]
factory = "sentencizer"

[components.entity_ruler]
source = "${paths.base_nlp}"
component = "entity_ruler"

[components.entity_linker]
factory = "entity_linker"
get_candidates = {"@misc":"spacy.CandidateGenerator.v1"}
incl_context = true
incl_prior = true
labels_discard = []

[components.entity_linker.kb_loader]
@misc = "spacy.KBFromFile.v1"
kb_path = ${paths.kb}

[components.entity_linker.model]
@architectures = "spacy.EntityLinker.v1"
nO = null

[components.entity_linker.model.tok2vec]
@architectures = "spacy.HashEmbedCNN.v1"
pretrained_vectors = null
width = 96
depth = 2
embed_size = 300
window_size = 1
maxout_pieces = 3
subword_features = true

[corpora]

<<<<<<< HEAD
[corpora.train]
@readers = "MyCorpus.v1"
file = ${paths.train}

[corpora.dev]
@readers = "MyCorpus.v1"
file = ${paths.dev}
=======
[corpora.dev]
@readers = "spacy.Corpus.v1"
path = ${paths.dev}
gold_preproc = false
max_length = 0
limit = 0

[corpora.train]
@readers = "spacy.Corpus.v1"
path = ${paths.train}
gold_preproc = false
max_length = 0
limit = 0
>>>>>>> b873e659

[training]
train_corpus = "corpora.train"
dev_corpus = "corpora.dev"
seed = ${system.seed}
gpu_allocator = ${system.gpu_allocator}
dropout = 0.2
patience = 10000
eval_frequency = 200
accumulate_gradient = 2
init_tok2vec = ${paths.init_tok2vec}
raw_text = ${paths.raw}
vectors = null
max_epochs = 0
max_steps = 600
frozen_components = ["sentencizer", "entity_ruler"]
logger = {"@loggers":"spacy.ConsoleLogger.v1"}
lookups = null

[training.batcher]
@batchers = "spacy.batch_by_words.v1"
discard_oversize = false
tolerance = 0.2
get_length = null

[training.batcher.size]
@schedules = "compounding.v1"
start = 100
stop = 1000
compound = 1.001
t = 0.0

[training.optimizer]
@optimizers = "Adam.v1"
beta1 = 0.9
beta2 = 0.999
L2_is_weight_decay = true
L2 = 0.01
grad_clip = 1.0
use_averages = false
eps = 0.00000001
learn_rate = 0.001

[training.score_weights]
nel_micro_p = 0.0
nel_micro_r = 0.0
nel_micro_f = 1.0

[pretraining]

[optimizer]
@optimizers = "Adam.v1"
learn_rate = 0.001
beta1 = 0.9
beta2 = 0.999
L2 = 0.0
eps = 0.00000001
grad_clip = 1.0
L2_is_weight_decay = true
use_averages = true<|MERGE_RESOLUTION|>--- conflicted
+++ resolved
@@ -55,7 +55,6 @@
 
 [corpora]
 
-<<<<<<< HEAD
 [corpora.train]
 @readers = "MyCorpus.v1"
 file = ${paths.train}
@@ -63,21 +62,6 @@
 [corpora.dev]
 @readers = "MyCorpus.v1"
 file = ${paths.dev}
-=======
-[corpora.dev]
-@readers = "spacy.Corpus.v1"
-path = ${paths.dev}
-gold_preproc = false
-max_length = 0
-limit = 0
-
-[corpora.train]
-@readers = "spacy.Corpus.v1"
-path = ${paths.train}
-gold_preproc = false
-max_length = 0
-limit = 0
->>>>>>> b873e659
 
 [training]
 train_corpus = "corpora.train"
